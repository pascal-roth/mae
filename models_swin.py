# All rights reserved.

# This source code is licensed under the license found in the
# LICENSE file in the root directory of this source tree.
# --------------------------------------------------------
# References:
# timm: https://github.com/rwightman/pytorch-image-models/tree/master/timm
# DeiT: https://github.com/facebookresearch/deit
# --------------------------------------------------------

from functools import partial
import imp
from typing import Optional, Any

import torch
import torch.nn as nn
from torchvision.transforms import Resize, InterpolationMode
import pytorch_lightning as pl

# import timm
#
# assert timm.__version__ == "0.3.2"  # version check
import timm.optim.optim_factory as optim_factory
from timm.models.vision_transformer import PatchEmbed, Block
from timm.models.layers import DropPath, to_2tuple, trunc_normal_

from self_sup_seg.third_party.mae.util.pos_embed import get_2d_sincos_pos_embed
from self_sup_seg.third_party.mae.util.lr_sched import WarmupCosLRScheduler

from self_sup_seg.third_party.mae.swin.swin import BasicLayer, PatchMerging, SwinTransformer
from self_sup_seg.third_party.mae.swin.swin import PatchEmbed as SwinPatchEmbed
import self_sup_seg.third_party.mae.swin.decoders as Decoders


class MaskedAutoencoderSwin(pl.LightningModule):
    """ Masked Autoencoder with VisionTransformer backbone
    """

    def __init__(self, 
                 img_size=224, 
                 patch_size=4, 
                 in_chans=3,  
                 embed_dim=96,
                 depths=[2, 2, 6, 2], 
                 num_heads=[3, 6, 12, 24],  
                 mlp_ratio=4., 
                 norm_layer=nn.LayerNorm, 
                 norm_pix_loss=False,
                 mask_ratio=0.75, 
                 weight_decay=0.05, 
                 lr=1e-3,
                 min_lr=0, 
                 warmup_epochs=40,
                 total_train_epochs: int = 800, 
                 decoder: str = 'DecoderFPN',
<<<<<<< HEAD
                 area_mask: bool = False
=======
                 area_mask: bool = False,
                 start_epoch: int = 0
>>>>>>> 7327515b
                ) -> None:
        super().__init__()

        # --------------------------------------------------------------------------
        self.mask_ratio: float = mask_ratio
        self.weight_decay: float = weight_decay
        self.lr: float = lr
        self.min_lr: float = min_lr
        self.warumup_epochs: int = warmup_epochs
        self.total_train_epochs: int = total_train_epochs
        self.area_mask: bool = area_mask
        self.area_mask_constant: int = 4
        if self.area_mask:
            assert img_size % self.area_mask_constant == 0, f'For increased patch size masking, the img size has to be dividable by {self.area_mask_constant}'
<<<<<<< HEAD
=======
        self.start_epoch = start_epoch
>>>>>>> 7327515b

        self.save_hyperparameters()

        # eff_batch_size = args.batch_size * args.accum_iter * misc.get_world_size()
        #
        # if args.lr is None:  # only base_lr is specified
        #     args.lr = args.blr * eff_batch_size / 256
        #
        # print("base lr: %.2e" % (args.lr * 256 / eff_batch_size))
        # print("actual lr: %.2e" % args.lr)

        # --------------------------------------------------------------------------
        # MAE encoder specifics
        # TODO: difference between timm/ swin patch embedding is an additional norm and transpose step, investigate which works
        # self.patch_embed = PatchEmbed(img_size, patch_size, in_chans, embed_dim)
        # num_patches = self.patch_embed.num_patches
        self.patch_embed = SwinPatchEmbed(patch_size, in_chans, embed_dim, norm_layer)


        # self.cls_token = nn.Parameter(torch.zeros(1, 1, embed_dim))
        # self.pos_embed = nn.Parameter(torch.zeros(1, num_patches + 1, embed_dim),
        #                               requires_grad=False)  # fixed sin-cos embedding

        # swin model ###################
        window_size = 7
        mlp_ratio = 4.0
        qkv_bias = True
        qk_scale = None
        drop_rate = 0.0
        attn_drop_rate = 0.0
        drop_path_rate = 0.2
        self.ape = False
        patch_norm = True
        self.out_indices = (0, 1, 2, 3)
        frozen_stages = -1
        use_checkpoint = False
        self.num_layers = len(depths)

        # stochastic depth
        dpr = [
            x.item() for x in torch.linspace(0, drop_path_rate, sum(depths))
        ]  # stochastic depth decay rule

        # build layers
        self.layers = nn.ModuleList()
        for i_layer in range(self.num_layers):
            layer = BasicLayer(
                dim=int(embed_dim * 2 ** i_layer),
                depth=depths[i_layer],
                num_heads=num_heads[i_layer],
                window_size=window_size,
                mlp_ratio=mlp_ratio,
                qkv_bias=qkv_bias,
                qk_scale=qk_scale,
                drop=drop_rate,
                attn_drop=attn_drop_rate,
                drop_path=dpr[sum(depths[:i_layer]): sum(depths[: i_layer + 1])],
                norm_layer=norm_layer,
                downsample=PatchMerging if (i_layer < self.num_layers - 1) else None,
                use_checkpoint=use_checkpoint,
            )
            self.layers.append(layer)

        num_features = [int(embed_dim * 2 ** i) for i in range(self.num_layers)]
        self.num_features = num_features
        
        self.mask_token = nn.Parameter(torch.zeros(1, 1, embed_dim))

        # add a norm layer for each output
        for i_layer in self.out_indices:
            layer = norm_layer(num_features[i_layer])
            layer_name = f"norm{i_layer}"
            self.add_module(layer_name, layer)

        # self.layers = nn.ModuleList([
        #     Block(embed_dim, num_heads, mlp_ratio, qkv_bias=True, qk_scale=None, norm_layer=norm_layer)
        #     for i in range(depth)])
        # self.norm = norm_layer(embed_dim)
        # --------------------------------------------------------------------------

        # --------------------------------------------------------------------------
        # MAE decoder specifics
        self.decoder = Decoders.__dict__[decoder](self.out_indices, self.num_layers, embed_dim)
        # --------------------------------------------------------------------------

        self.norm_pix_loss = norm_pix_loss

        self.initialize_weights()

    def initialize_weights(self):
        # initialization
        # initialize (and freeze) pos_embed by sin-cos embedding
        # TODO: make count of patches global
        # pos_embed = get_2d_sincos_pos_embed(self.pos_embed.shape[-1], int(self.patch_embed.num_patches ** .5),
        #                                     cls_token=True)
        # self.pos_embed.data.copy_(torch.from_numpy(pos_embed).float().unsqueeze(0))

        # decoder_pos_embed = get_2d_sincos_pos_embed(self.decoder_pos_embed.shape[-1],
        #                                             int(self.patch_embed.num_patches ** .5), cls_token=True)
        # self.decoder_pos_embed.data.copy_(torch.from_numpy(decoder_pos_embed).float().unsqueeze(0))

        # initialize patch_embed like nn.Linear (instead of nn.Conv2d)
        w = self.patch_embed.proj.weight.data
        torch.nn.init.xavier_uniform_(w.view([w.shape[0], -1]))

        # timm's trunc_normal_(std=.02) is effectively normal_(std=0.02) as cutoff is too big (2.)
        # torch.nn.init.normal_(self.cls_token, std=.02)
        torch.nn.init.normal_(self.mask_token, std=.02)

        # initialize nn.Linear and nn.LayerNorm
        self.apply(self._init_weights)

    def _init_weights(self, m):
        if isinstance(m, nn.Linear):
            # TODO: evaluate if difference in inititalization is significant
            # we use xavier_uniform following official JAX ViT:
            # torch.nn.init.xavier_uniform_(m.weight)
            trunc_normal_(m.weight, std=0.02)
            if isinstance(m, nn.Linear) and m.bias is not None:
                nn.init.constant_(m.bias, 0)
        elif isinstance(m, nn.LayerNorm):
            nn.init.constant_(m.bias, 0)
            nn.init.constant_(m.weight, 1.0)
        elif isinstance(m, nn.Conv2d):
            torch.nn.init.xavier_uniform_(m.weight)

    def patchify(self, imgs):
        """
        imgs: (N, 3, H, W)
        x: (N, L, patch_size**2 *3)
        """
        p = self.patch_embed.patch_size[0]
        assert imgs.shape[2] == imgs.shape[3] and imgs.shape[2] % p == 0

        h = w = imgs.shape[2] // p
        x = imgs.reshape(shape=(imgs.shape[0], 3, h, p, w, p))
        x = torch.einsum('nchpwq->nhwpqc', x)
        x = x.reshape(shape=(imgs.shape[0], h * w, p ** 2 * 3))
        return x

    def unpatchify(self, x):
        """
        x: (N, L, patch_size**2 *3)
        imgs: (N, 3, H, W)
        """
        p = self.patch_embed.patch_size[0]
        h = w = int(x.shape[1] ** .5)
        assert h * w == x.shape[1]

        x = x.reshape(shape=(x.shape[0], h, w, p, p, 3))
        x = torch.einsum('nhwpqc->nchpwq', x)
        imgs = x.reshape(shape=(x.shape[0], 3, h * p, h * p))
        return imgs

    def random_masking(self, x):
        """
        Perform per-sample random masking by per-sample shuffling.
        Per-sample shuffling is done by argsort random noise.
        x: [N, L, D], sequence
        """
        N, L, D = x.shape  # batch, length, dim
<<<<<<< HEAD
=======

        if self.area_mask:
            L = int(L / self.area_mask_constant**2)
>>>>>>> 7327515b

        noise = torch.rand(N, L, device=x.device)  # noise in [0, 1]

        # sort noise for each sample
        ids_shuffle = torch.argsort(noise, dim=1)  # ascend: small is keep, large is remove
        ids_restore = torch.argsort(ids_shuffle, dim=1)
  
        # generate the binary mask: 0 is keep, 1 is remove
<<<<<<< HEAD
        if self.area_mask:
            len_keep = int(L/self.area_mask_constant * (1 - self.mask_ratio))
            mask = torch.ones([int(N/self.area_mask_constant), int(L/self.area_mask_constant)], device=x.device)
            mask[:, :len_keep] = 0
            # unshuffle to get the binary mask
            mask = torch.gather(mask, dim=1, index=ids_restore)
        else:
            len_keep = int(L * (1 - self.mask_ratio))
            mask = torch.ones([int(N/4), int(L/4)], device=x.device)
            mask[:, :len_keep] = 0
            # unshuffle to get the binary mask
            mask = torch.gather(mask, dim=1, index=ids_restore)
=======
        len_keep = int(L * (1 - self.mask_ratio))
        mask = torch.ones([N, L], device=x.device)
        mask[:, :len_keep] = 0
        # unshuffle to get the binary mask
        mask = torch.gather(mask, dim=1, index=ids_restore)

        if self.area_mask:
            mask = torch.reshape(mask, (N, int(L**0.5), int(L**0.5)))
            mask = Resize((int(L**0.5 * self.area_mask_constant), int(L**0.5 * self.area_mask_constant)), interpolation=InterpolationMode.NEAREST)(mask) 
            mask = torch.flatten(mask, start_dim=-2)
>>>>>>> 7327515b
        
        # unsqueeze mask
        mask_extend = mask.unsqueeze(-1).repeat(1, 1, D)
        
        # mask x
        x_masked = x.masked_fill(mask_extend == 1, 0)

        return x_masked, mask

    def forward_encoder(self, x):
        # embed patches
        # x = self.patch_embed(x)

        # swin embedding
        x = self.patch_embed(x)
        Wh, Ww = x.size(2), x.size(3)
        # TODO: check if absolute poisition encoder should be used someday, if so, this step has to be changed
        if self.ape:
            # add pos embed w/o cls token
            x = x + self.pos_embed[:, 1:, :]  # position embedding from mae (maybe change to m2f swin ape)  
       
        x = x.flatten(2).transpose(1,2)

        # masking: length -> length * self.mask_ratio
        torch.random.seed()
        x, mask = self.random_masking(x)

        # append cls token
        # cls_token = self.cls_token + self.pos_embed[:, :1, :]
        # cls_tokens = cls_token.expand(x.shape[0], -1, -1)
        # x = torch.cat((cls_tokens, x), dim=1)

        # apply Swin Transformer layers  # TODO: change to just apply complete encoder (similiar to m2f)
        outs = {}
        for i in range(self.num_layers):
            blk = self.layers[i]
            x_out, H, W, x, Wh, Ww = blk(x, Wh, Ww)

            if i in self.out_indices:
                norm_layer = getattr(self, f"norm{i}")
                x_out = norm_layer(x_out)

                out = x_out.view(-1, H, W, self.num_features[i]).permute(0, 3, 1, 2).contiguous()
                outs["res{}".format(i + 2)] = out

        # m2f output is dict for an image of size 1024 (in general every image size can be passed through swin!!!): 
        # ('res2', torch.Size([1, 96, 256, 256])), 
        # ('res3', torch.Size([1, 192, 128, 128])), 
        # ('res4', torch.Size([1, 384, 64, 64])), 
        # ('res5', torch.Size([1, 768, 32, 32]))
        # ----> have to work with tokens in the input
        # swin output for training image of size 244x244
        # ('res2', torch.Size([1, 96, 56, 56])), 
        # ('res3', torch.Size([1, 192, 28, 28])), 
        # ('res4', torch.Size([1, 384, 14, 14])), 
        # ('res5', torch.Size([1, 768, 7, 7]))


        return outs, mask

    # def forward_decoder(self, outs):  # TODO: change completely, s.t. it can receive multiple masks
    #     # embed tokens
    #     x = self.decoder_embed(x)

    #     # # append mask tokens to sequence
    #     # mask_tokens = self.mask_token.repeat(x.shape[0], ids_restore.shape[1] + 1 - x.shape[1], 1)
    #     # x_ = torch.cat([x[:, 1:, :], mask_tokens], dim=1)  # no cls token
    #     # x_ = torch.gather(x_, dim=1, index=ids_restore.unsqueeze(-1).repeat(1, 1, x.shape[2]))  # unshuffle
    #     # x = torch.cat([x[:, :1, :], x_], dim=1)  # append cls token

    #     # add pos embed
    #     # x = x + self.decoder_pos_embed

    #     # apply Transformer layers
    #     for blk in self.decoder_blocks:
    #         x = blk(x)
    #     x = self.decoder_norm(x)

    #     # predictor projection
    #     x = self.decoder_pred(x)

    #     # remove cls token
    #     x = x[:, 1:, :]

    #     return x

    def forward_loss(self, imgs, pred, mask):
        """
        imgs: [N, 3, H, W]
        pred: [N, L, p*p*3]
        mask: [N, L], 0 is keep, 1 is remove,
        """
        # if self.norm_pix_loss:
        #     mean = target.mean(dim=-1, keepdim=True)
        #     var = target.var(dim=-1, keepdim=True)
        #     target = (target - mean) / (var + 1.e-6) ** .5

        loss = (pred - imgs) ** 2
        loss_patched = self.patchify(loss)
        loss_patched = loss_patched.mean(dim=-1)  # [N, L], mean loss per patch

        loss = (loss_patched * mask).sum() / mask.sum()  # mean loss on removed patches
        return loss

    def forward(self, imgs):
        latent, mask = self.forward_encoder(imgs)
        pred = self.decoder(latent)  # [N, L, p*p*3]
        return pred, mask

    def training_step(self, batch, batch_idx):
        imgs, _ = batch
        pred, mask = self.forward(imgs)
        loss = self.forward_loss(imgs, pred, mask)
        self.log('train_loss', loss, on_step=True, on_epoch=True, prog_bar=True, logger=True)
        return loss

    def validation_step(self, batch, batch_idx):
        imgs, _ = batch
        pred, mask = self.forward(imgs)
        loss = self.forward_loss(imgs, pred, mask)
        self.log("val_loss", loss, on_step=True, on_epoch=True, prog_bar=True, logger=True)

    def configure_optimizers(self):
        param_groups = optim_factory.add_weight_decay(self, self.weight_decay)
        optimizer = torch.optim.AdamW(param_groups, lr=self.lr, betas=(0.9, 0.95))
        scheduler = WarmupCosLRScheduler(optimizer, init_lr=self.lr, warmup_epochs=self.warumup_epochs,
                                         min_lr=self.min_lr, total_epochs=self.total_train_epochs,
                                         start_epoch=self.start_epoch)
        return [optimizer], [scheduler]

    def lr_scheduler_step(
            self,
            scheduler: WarmupCosLRScheduler,
            optimizer_idx: int,
            metric: Optional[Any],
    ) -> None:
        scheduler.step(epoch=self.current_epoch)


def mae_swin_t(**kwargs):
    pretrained_weights = kwargs.pop('pretrain_path', None)
    model = MaskedAutoencoderSwin(
        patch_size=4, in_chans=3,  # swin defaults: patch size: 4
        embed_dim=96, depths=[2, 2, 6, 2], num_heads=[3, 6, 12, 24],  # swin defaults: embed_dim=96
        mlp_ratio=4.0, **kwargs)

    if pretrained_weights:
        try:
            msg = model.load_state_dict(torch.load(pretrained_weights, map_location=model.device)['model'], strict=False)
        except KeyError:
            msg = model.load_state_dict(torch.load(pretrained_weights, map_location=model.device), strict=False)
        print(f"PRE-TRAINED WEIGHTS LOADED FROM {pretrained_weights}")
        print(msg)

    # attn_drop_rate = 0.0
    # ape = False
    # drop_path_rate = 0.3
    # drop_rate = 0.0
    # out features = ['res2', 'res3', 'res4', 'res5']
    # qkv_bias = True
    # qk_scale = None
    # window_size = 7
    return model<|MERGE_RESOLUTION|>--- conflicted
+++ resolved
@@ -53,12 +53,8 @@
                  warmup_epochs=40,
                  total_train_epochs: int = 800, 
                  decoder: str = 'DecoderFPN',
-<<<<<<< HEAD
-                 area_mask: bool = False
-=======
                  area_mask: bool = False,
                  start_epoch: int = 0
->>>>>>> 7327515b
                 ) -> None:
         super().__init__()
 
@@ -73,10 +69,7 @@
         self.area_mask_constant: int = 4
         if self.area_mask:
             assert img_size % self.area_mask_constant == 0, f'For increased patch size masking, the img size has to be dividable by {self.area_mask_constant}'
-<<<<<<< HEAD
-=======
         self.start_epoch = start_epoch
->>>>>>> 7327515b
 
         self.save_hyperparameters()
 
@@ -238,12 +231,9 @@
         x: [N, L, D], sequence
         """
         N, L, D = x.shape  # batch, length, dim
-<<<<<<< HEAD
-=======
 
         if self.area_mask:
             L = int(L / self.area_mask_constant**2)
->>>>>>> 7327515b
 
         noise = torch.rand(N, L, device=x.device)  # noise in [0, 1]
 
@@ -252,20 +242,6 @@
         ids_restore = torch.argsort(ids_shuffle, dim=1)
   
         # generate the binary mask: 0 is keep, 1 is remove
-<<<<<<< HEAD
-        if self.area_mask:
-            len_keep = int(L/self.area_mask_constant * (1 - self.mask_ratio))
-            mask = torch.ones([int(N/self.area_mask_constant), int(L/self.area_mask_constant)], device=x.device)
-            mask[:, :len_keep] = 0
-            # unshuffle to get the binary mask
-            mask = torch.gather(mask, dim=1, index=ids_restore)
-        else:
-            len_keep = int(L * (1 - self.mask_ratio))
-            mask = torch.ones([int(N/4), int(L/4)], device=x.device)
-            mask[:, :len_keep] = 0
-            # unshuffle to get the binary mask
-            mask = torch.gather(mask, dim=1, index=ids_restore)
-=======
         len_keep = int(L * (1 - self.mask_ratio))
         mask = torch.ones([N, L], device=x.device)
         mask[:, :len_keep] = 0
@@ -276,7 +252,6 @@
             mask = torch.reshape(mask, (N, int(L**0.5), int(L**0.5)))
             mask = Resize((int(L**0.5 * self.area_mask_constant), int(L**0.5 * self.area_mask_constant)), interpolation=InterpolationMode.NEAREST)(mask) 
             mask = torch.flatten(mask, start_dim=-2)
->>>>>>> 7327515b
         
         # unsqueeze mask
         mask_extend = mask.unsqueeze(-1).repeat(1, 1, D)
