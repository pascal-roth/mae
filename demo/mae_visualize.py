# isualization script for MAE
# Author: Pascal Roth

# import packages
import os
import argparse
import glob
import tqdm
import time
import torch
import numpy as np
import matplotlib
import matplotlib.pyplot as plt
from PIL import Image
import requests

# import scripts
import self_sup_seg.third_party.mae.models_mae as models_mae
from self_sup_seg.utils.logger import _logger

# define some local parameters
_COCO_MEAN = np.array([0.485, 0.456, 0.406])  # (IMAGENET) np.array([123.675, 116.280, 103.530])  # (COCO)
_COCO_STD = np.array([0.229, 0.224, 0.225])  # (IMAGENET) np.array([58.395, 57.120, 57.375])  # (COCO)

# necessary to run it on the cluster
matplotlib.use('Agg')


def get_parser():
    parser = argparse.ArgumentParser(description="MAE Visualizer")
    parser.add_argument(
        "--model", "-m",
        default='mae_vit_large_patch16',
        help='model name'
    )
    parser.add_argument(
        "--path",
        default="output_mae_base/checkpoints/last.ckpt",
        help="path to model ckpt or weight pth file",
    )
    parser.add_argument(
        "--input",
        nargs="+",
        default = None,
        help="A list of space separated input images; "
             "or a single glob pattern such as 'directory/*.jpg'."
             "If not given, will take example image",
    )
    parser.add_argument(
        "--output",
        help="A file or directory to save output visualizations. "
             "If not given, will show output in an OpenCV window.",
    )
    parser.add_argument(
        "--seed",
        default=2,
        help='Random seed to make masking reproducable'
    )
    return parser


def read_image(path: str):
    if path:
        assert os.path.isfile(path), f'Given path does not lead to image. Path is "{path}"'
        img = Image.open(path)
    else:
        img_url = 'https://user-images.githubusercontent.com/11435359/147738734-196fd92f-9260-48d5-ba7e-bf103d29364d.jpg' # fox, from ILSVRC2012_val_00046145
        # img_url = 'https://user-images.githubusercontent.com/11435359/147743081-0428eecf-89e5-4e07-8da5-a30fd73cc0ba.jpg' # cucumber, from ILSVRC2012_val_00047851
        img = Image.open(requests.get(img_url, stream=True).raw)
    img = img.resize((224, 224))
    img = np.array(img) / 255.

    assert img.shape == (224, 224, 3)

    # normalize by ImageNet mean and std
    img = img - _COCO_MEAN
    img = img / _COCO_STD
    return img


def show_image(ax: plt.Axes, image: torch.Tensor, title: str = '') -> None:
    # image is [H, W, 3]
    assert image.shape[2] == 3
    ax.imshow(torch.clip((image * _COCO_STD + _COCO_MEAN) * 255, 0, 255).int())
    ax.set_title(title, fontsize=16)
    ax.axis('off')


def prepare_model(path: str, arch: str):
    # get model class
    model_cls = getattr(models_mae, arch)()
    # build model
    if path.endswith('.ckpt'):
        model = model_cls.load_from_checkpoint(path, map_location='cpu')
    elif path.endswith('.pth'):
        msg = model_cls.load_state_dict(torch.load(path, map_location='cpu')['model'], strict=False)
        print(msg)
        model = model_cls
    else:
        raise FileNotFoundError(f'Under given path no checkpoint and no model weights found. Path is \n{path}')
    _logger.info(f"Model {type(model).__name__} loaded!")
    _logger.debug(model)
    return model


def run_one_image(img: np.array, model):
    x = torch.tensor(img)

    # make it a batch-like
    x = x.unsqueeze(dim=0)
    x = torch.einsum('nhwc->nchw', x)
    # Einsum explanation: Sums the product of the elements of the input along dimensions specified using a notation
    # based on the Einstein summation convention.

    # run MAE
    with torch.no_grad():
        y, mask = model(x.float())
        loss = model.forward_loss(x.float(), y, mask)
        y = model.unpatchify(y)
        y = torch.einsum('nchw->nhwc', y).detach().cpu()

    # visualize the mask
    mask = mask.detach()
    mask = mask.unsqueeze(-1).repeat(1, 1, model.patch_embed.patch_size[0] ** 2 * 3)  # (N, H*W, p*p*3)
    mask = model.unpatchify(mask)  # 1 is removing, 0 is keeping
    mask = torch.einsum('nchw->nhwc', mask).detach().cpu()

    x = torch.einsum('nchw->nhwc', x)

    # masked image
    im_masked = x * (1 - mask)

    # MAE reconstruction pasted with visible patches
    im_paste = x * (1 - mask) + y * mask

    # make the plt figure larger
    plt.rcParams['figure.figsize'] = [24, 6]
    fig, axs = plt.subplots(1, 4)

    fig.suptitle(f'Image Visualization (loss {np.round(loss, decimals=6)})')
    show_image(axs[0], x[0], "original")
    show_image(axs[1], im_masked[0], "masked")
    show_image(axs[2], y[0], "reconstruction")
    show_image(axs[3], im_paste[0], "reconstruction + visible")

    plt.tight_layout()
    return fig


<<<<<<< HEAD
if __name__ == "__main__":
    args = get_parser().parse_args()
    torch.manual_seed(args.seed)

    # load model
    model_mae = prepare_model(args.path, args.model)

=======
def run_visualizer(args, model, name_extension: str = None):
>>>>>>> 0947602d
    # run visualizer
    if args.input and len(args.input) == 1:
        args.input = glob.glob(os.path.expanduser(args.input[0]))
        assert args.input, "The input path(s) was not found"
    elif not args.input: 
        args.input = [None]

    for path in tqdm.tqdm(args.input, disable=not args.output):
        # use PIL, to be consistent with evaluation
        img = read_image(path)
        start_time = time.time()
        print("Image Shape:")
        print(img.shape)
        fig = run_one_image(img, model)
        _logger.info(
            "{}: finished in {:.2f}s".format(
                path if path else 'Example',
                time.time() - start_time,
            )
        )

        if args.output:
            if os.path.isdir(args.output):
                assert os.path.isdir(args.output), args.output
                out_filename = os.path.join(args.output, os.path.basename(path)) if path else os.path.join(args.output, 'example_image.png')
            else:
                assert len(args.input) == 1, "Please specify a directory with args.output"
                out_filename = args.output

            filename, file_extension = os.path.splitext(out_filename)
            if file_extension == '.jpg':
                out_filename = filename + '.png'

            if name_extension:
                out_filename = filename + name_extension + '.png'

            plt.savefig(out_filename, bbox_inches='tight')
        else:
            plt.show()
            assert len(args.input) == 1, "Please specify a directory with args.output, only first output shown now" \
                                         "rest will not be calculated"
        plt.close()


if __name__ == "__main__":
    args = get_parser().parse_args()
    torch.manual_seed(args.seed)

    # load model
    if False:
        model = prepare_model(args.ckpt, args.model)
        run_visualizer(args, model)

    else:
        args.output = '/home/pascal/ETH/2_semester/project'

        torch.manual_seed(args.seed)
        args.input = None
        model_full = prepare_model('/media/pascal/TOSHIBA EXT/ETH/mae_pretrain_vit_large_full.pth', args.model)
        run_visualizer(args, model_full, name_extension='_full')
        
        torch.manual_seed(args.seed)
        args.input = None
        model_demo = prepare_model('/media/pascal/TOSHIBA EXT/ETH/mae_visualize_vit_large.pth', args.model)  
        run_visualizer(args, model_demo, name_extension='_demo')
        
        torch.manual_seed(args.seed)
        args.input = None
        model_fine = prepare_model('/media/pascal/TOSHIBA EXT/ETH/mae_finetuned_vit_large.pth', args.model)  # decoder weights are missing
        run_visualizer(args, model_fine, name_extension='_fine')

        torch.manual_seed(args.seed)
        args.input=None
        model_gan  = prepare_model('/media/pascal/TOSHIBA EXT/ETH/mae_visualize_vit_large_ganloss.pth', args.model)
        run_visualizer(args, model_gan,  name_extension='_gan')

        torch.manual_seed(args.seed)
        args.input = None
        model_mae  = prepare_model('/home/pascal/ETH/2_semester/project/mae_pretrain_vit_large.pth', args.model)  # decoder weights are missing
        run_visualizer(args, model_mae,  name_extension='_mae')<|MERGE_RESOLUTION|>--- conflicted
+++ resolved
@@ -147,17 +147,7 @@
     return fig
 
 
-<<<<<<< HEAD
-if __name__ == "__main__":
-    args = get_parser().parse_args()
-    torch.manual_seed(args.seed)
-
-    # load model
-    model_mae = prepare_model(args.path, args.model)
-
-=======
 def run_visualizer(args, model, name_extension: str = None):
->>>>>>> 0947602d
     # run visualizer
     if args.input and len(args.input) == 1:
         args.input = glob.glob(os.path.expanduser(args.input[0]))
@@ -207,13 +197,11 @@
     torch.manual_seed(args.seed)
 
     # load model
-    if False:
-        model = prepare_model(args.ckpt, args.model)
+    if True:
+        model = prepare_model(args.path, args.model)
         run_visualizer(args, model)
 
     else:
-        args.output = '/home/pascal/ETH/2_semester/project'
-
         torch.manual_seed(args.seed)
         args.input = None
         model_full = prepare_model('/media/pascal/TOSHIBA EXT/ETH/mae_pretrain_vit_large_full.pth', args.model)
