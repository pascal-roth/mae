# isualization script for MAE
# Author: Pascal Roth

# import packages
import os
import argparse
import glob
import tqdm
import time
import torch
import numpy as np
import matplotlib
import matplotlib.pyplot as plt
from PIL import Image
import requests

# import scripts
import self_sup_seg.third_party.mae.models_mae as models_mae
import self_sup_seg.third_party.mae.models_mae_vicreg as models_mae_vicreg
import self_sup_seg.third_party.mae.models_swin as models_swin
from self_sup_seg.third_party.mae.params import IMAGE_MEAN, IMAGE_STD
from self_sup_seg.utils.logger import _logger

# necessary to run it on the cluster
matplotlib.use('Agg')


def get_parser():
    parser = argparse.ArgumentParser(description="MAE Visualizer")
    parser.add_argument(
        "--model", "-m",
        default='mae_vit_base_patch16',
        help='model name'
    )
    parser.add_argument(
        "--path",
        default="output_mae_img_loss/checkpoints/last.ckpt",
        help="path to model ckpt or weight pth file",
    )
    parser.add_argument(
        "--input",
        nargs="+",
        default = None,
        help="A list of space separated input images; "
             "or a single glob pattern such as 'directory/*.jpg'."
             "If not given, will take example image",
    )
    parser.add_argument(
        "--output",
        default="output_mae_img_loss",
        help="A file or directory to save output visualizations. "
             "If not given, will show output in an OpenCV window.",
    )
    parser.add_argument(
        "--seed",
        default=2,
        help='Random seed to make masking reproducable'
    )
    parser.add_argument(
        '--swin', 
        action='store_true',
        help='decide if swin architecture should be used'
    )
    parser.add_argument(
        '--vic', 
        action='store_true',
        help='Activate VicReg Loss (only for ViT Models)'
    )   
    return parser


def read_image(path: str):
    if path:
        assert os.path.isfile(path), f'Given path does not lead to image. Path is "{path}"'
        img = Image.open(path)
    else:
        img_url = 'https://user-images.githubusercontent.com/11435359/147738734-196fd92f-9260-48d5-ba7e-bf103d29364d.jpg' # fox, from ILSVRC2012_val_00046145
        # img_url = 'https://user-images.githubusercontent.com/11435359/147743081-0428eecf-89e5-4e07-8da5-a30fd73cc0ba.jpg' # cucumber, from ILSVRC2012_val_00047851
        img = Image.open(requests.get(img_url, stream=True).raw)
    img = img.resize((224, 224))
    img = np.array(img) / 255.

    assert img.shape == (224, 224, 3)

    # normalize by ImageNet mean and std
    img = img - IMAGE_MEAN
    img = img / IMAGE_STD
    return img


def show_image(ax: plt.Axes, image: torch.Tensor, title: str = '') -> None:
    # image is [H, W, 3]
    assert image.shape[2] == 3
    ax.imshow(torch.clip((image * np.array(IMAGE_STD) + np.array(IMAGE_MEAN)) * 255, 0, 255).int())
    ax.set_title(title, fontsize=16)
    ax.axis('off')


def prepare_model(path: str, arch: str, swin: bool = False, vic: bool = False):
    # get model class
    if swin:
        model_cls = getattr(models_swin, arch)() 
    elif vic:
        model_cls = getattr(models_mae_vicreg, arch)()
    else:
        model_cls = getattr(models_mae, arch)()

    # build model
    if path.endswith('.ckpt'):
        model = model_cls.load_from_checkpoint(path, map_location='cpu')
    elif path.endswith('.pth'):
        msg = model_cls.load_state_dict(torch.load(path, map_location='cpu')['model'], strict=False)
        print(msg)
        model = model_cls
    else:
        raise FileNotFoundError(f'Under given path no checkpoint and no model weights found. Path is \n{path}')
    _logger.info(f"Model {type(model).__name__} loaded!")
    _logger.debug(model)
    return model


def run_one_image(img: np.array, model, swin):
    x = torch.tensor(img)

    # make it a batch-like
    x = x.unsqueeze(dim=0)
    x = torch.einsum('nhwc->nchw', x)
    # Einsum explanation: Sums the product of the elements of the input along dimensions specified using a notation
    # based on the Einstein summation convention.

    # run MAE
    with torch.no_grad():
        y, mask = model(x.float())
        loss = model.forward_loss(x.float(), y, mask)
        if not swin:
            y = model.unpatchify(y)
        y = torch.einsum('nchw->nhwc', y).detach().cpu()

    # visualize the mask
    mask = mask.detach()
    mask = mask.unsqueeze(-1).repeat(1, 1, model.patch_embed.patch_size[0] ** 2 * 3)  # (N, H*W, p*p*3)
    mask = model.unpatchify(mask)  # 1 is removing, 0 is keeping
    mask = torch.einsum('nchw->nhwc', mask).detach().cpu()

    x = torch.einsum('nchw->nhwc', x)

    # masked image
    im_masked = x * (1 - mask)

    # MAE reconstruction pasted with visible patches
    im_paste = x * (1 - mask) + y * mask

    # make the plt figure larger
    plt.rcParams['figure.figsize'] = [24, 6]
    fig, axs = plt.subplots(1, 4)

    fig.suptitle(f'Image Visualization (loss {np.round(loss, decimals=6)})')
    show_image(axs[0], x[0], "original")
    show_image(axs[1], im_masked[0], "masked")
    show_image(axs[2], y[0], "reconstruction")
    show_image(axs[3], im_paste[0], "reconstruction + visible")

    plt.tight_layout()
    return fig


def run_visualizer(args, model, name_extension: str = None):
    # run visualizer
    if args.input and len(args.input) == 1:
        args.input = glob.glob(os.path.expanduser(args.input[0]))
        assert args.input, "The input path(s) was not found"
    elif not args.input: 
        args.input = [None]

    for path in tqdm.tqdm(args.input, disable=not args.output):
        # use PIL, to be consistent with evaluation
        img = read_image(path)
        start_time = time.time()
        print("Image Shape:")
        print(img.shape)
        fig = run_one_image(img, model, args.swin)
        _logger.info(
            "{}: finished in {:.2f}s".format(
                path if path else 'Example',
                time.time() - start_time,
            )
        )

        if args.output:
            if os.path.isdir(args.output):
                assert os.path.isdir(args.output), args.output
                out_filename = os.path.join(args.output, os.path.basename(path)) if path else os.path.join(args.output, 'example_image.png')
            else:
                assert len(args.input) == 1, "Please specify a directory with args.output"
                out_filename = args.output

            filename, file_extension = os.path.splitext(out_filename)
            if file_extension == '.jpg':
                out_filename = filename + '.png'

            if name_extension:
                out_filename = filename + name_extension + '.png'

            plt.savefig(out_filename, bbox_inches='tight')
        else:
            plt.show()
            assert len(args.input) == 1, "Please specify a directory with args.output, only first output shown now" \
                                         "rest will not be calculated"
        plt.close()


if __name__ == "__main__":
    args = get_parser().parse_args()
    print(args)
    torch.manual_seed(args.seed)

    # load model
<<<<<<< HEAD
    model = prepare_model(args.path, args.model)
    run_visualizer(args, model)
=======
    if True:
        model = prepare_model(args.path, args.model, args.swin, args.vic)
        run_visualizer(args, model)

    else:
        torch.manual_seed(args.seed)
        args.input = None
        model_full = prepare_model('/media/pascal/TOSHIBA EXT/ETH/mae_pretrain_vit_large_full.pth', args.model)
        run_visualizer(args, model_full, name_extension='_full')
        
        torch.manual_seed(args.seed)
        args.input = None
        model_demo = prepare_model('/media/pascal/TOSHIBA EXT/ETH/mae_visualize_vit_large.pth', args.model)  
        run_visualizer(args, model_demo, name_extension='_demo')
        
        torch.manual_seed(args.seed)
        args.input = None
        model_fine = prepare_model('/media/pascal/TOSHIBA EXT/ETH/mae_finetuned_vit_large.pth', args.model)  # decoder weights are missing
        run_visualizer(args, model_fine, name_extension='_fine')

        torch.manual_seed(args.seed)
        args.input=None
        model_gan  = prepare_model('/media/pascal/TOSHIBA EXT/ETH/mae_visualize_vit_large_ganloss.pth', args.model)
        run_visualizer(args, model_gan,  name_extension='_gan')

        torch.manual_seed(args.seed)
        args.input = None
        model_mae  = prepare_model('/home/pascal/ETH/2_semester/project/mae_pretrain_vit_large.pth', args.model)  # decoder weights are missing
        run_visualizer(args, model_mae,  name_extension='_mae')
>>>>>>> 7327515b
<|MERGE_RESOLUTION|>--- conflicted
+++ resolved
@@ -215,37 +215,5 @@
     torch.manual_seed(args.seed)
 
     # load model
-<<<<<<< HEAD
     model = prepare_model(args.path, args.model)
     run_visualizer(args, model)
-=======
-    if True:
-        model = prepare_model(args.path, args.model, args.swin, args.vic)
-        run_visualizer(args, model)
-
-    else:
-        torch.manual_seed(args.seed)
-        args.input = None
-        model_full = prepare_model('/media/pascal/TOSHIBA EXT/ETH/mae_pretrain_vit_large_full.pth', args.model)
-        run_visualizer(args, model_full, name_extension='_full')
-        
-        torch.manual_seed(args.seed)
-        args.input = None
-        model_demo = prepare_model('/media/pascal/TOSHIBA EXT/ETH/mae_visualize_vit_large.pth', args.model)  
-        run_visualizer(args, model_demo, name_extension='_demo')
-        
-        torch.manual_seed(args.seed)
-        args.input = None
-        model_fine = prepare_model('/media/pascal/TOSHIBA EXT/ETH/mae_finetuned_vit_large.pth', args.model)  # decoder weights are missing
-        run_visualizer(args, model_fine, name_extension='_fine')
-
-        torch.manual_seed(args.seed)
-        args.input=None
-        model_gan  = prepare_model('/media/pascal/TOSHIBA EXT/ETH/mae_visualize_vit_large_ganloss.pth', args.model)
-        run_visualizer(args, model_gan,  name_extension='_gan')
-
-        torch.manual_seed(args.seed)
-        args.input = None
-        model_mae  = prepare_model('/home/pascal/ETH/2_semester/project/mae_pretrain_vit_large.pth', args.model)  # decoder weights are missing
-        run_visualizer(args, model_mae,  name_extension='_mae')
->>>>>>> 7327515b
